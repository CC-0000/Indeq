--- conflicted
+++ resolved
@@ -10,7 +10,6 @@
 		api/http.proto
 	@protoc --go_out=. --go_opt=paths=source_relative \
 		--go-grpc_out=. --go-grpc_opt=paths=source_relative \
-<<<<<<< HEAD
 		api/kafka.proto
 	@protoc --go_out=. --go_opt=paths=source_relative \
 		--go-grpc_out=. --go-grpc_opt=paths=source_relative \
@@ -24,6 +23,6 @@
 	@protoc --go_out=. --go_opt=paths=source_relative \
 		--go-grpc_out=. --go-grpc_opt=paths=source_relative \
 		api/retrieval.proto
-=======
-		api/waitlist.proto
->>>>>>> 2219de9d
+	@protoc --go_out=. --go_opt=paths=source_relative \
+		--go-grpc_out=. --go-grpc_opt=paths=source_relative \
+		api/waitlist.proto