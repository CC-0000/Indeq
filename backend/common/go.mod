module github.com/cc-0000/indeq/common

go 1.23.5

require (
	github.com/joho/godotenv v1.5.1
	github.com/redis/go-redis/v9 v9.7.1
	google.golang.org/grpc v1.70.0
	google.golang.org/protobuf v1.36.5
)

require (
<<<<<<< HEAD
	golang.org/x/net v0.34.0 // indirect
	golang.org/x/sys v0.30.0 // indirect
	golang.org/x/text v0.22.0 // indirect
=======
	github.com/cespare/xxhash/v2 v2.3.0 // indirect
	github.com/dgryski/go-rendezvous v0.0.0-20200823014737-9f7001d12a5f // indirect
	golang.org/x/net v0.32.0 // indirect
	golang.org/x/sys v0.29.0 // indirect
	golang.org/x/text v0.21.0 // indirect
>>>>>>> b70a0624
	google.golang.org/genproto/googleapis/rpc v0.0.0-20241202173237-19429a94021a // indirect
)<|MERGE_RESOLUTION|>--- conflicted
+++ resolved
@@ -10,16 +10,10 @@
 )
 
 require (
-<<<<<<< HEAD
+	github.com/cespare/xxhash/v2 v2.3.0 // indirect
+	github.com/dgryski/go-rendezvous v0.0.0-20200823014737-9f7001d12a5f // indirect
 	golang.org/x/net v0.34.0 // indirect
 	golang.org/x/sys v0.30.0 // indirect
 	golang.org/x/text v0.22.0 // indirect
-=======
-	github.com/cespare/xxhash/v2 v2.3.0 // indirect
-	github.com/dgryski/go-rendezvous v0.0.0-20200823014737-9f7001d12a5f // indirect
-	golang.org/x/net v0.32.0 // indirect
-	golang.org/x/sys v0.29.0 // indirect
-	golang.org/x/text v0.21.0 // indirect
->>>>>>> b70a0624
 	google.golang.org/genproto/googleapis/rpc v0.0.0-20241202173237-19429a94021a // indirect
 )