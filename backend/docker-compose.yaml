services:
  query:
    image: query-service
    build:
      context: .
      dockerfile: query/Dockerfile
    env_file:
      - ./common/config/.env
    depends_on:
      rabbitmq:
        condition: service_healthy
    networks:
      - indeq-net

  # this docker setup doesn't utilize the GPU
  ollama:
    image: ollama/ollama:latest
    ports:
      - "11434:11434"
    volumes:
      - ollama_models:/root/.ollama
    environment:
      - OLLAMA_NUM_PARALLEL=4 # Number of threads to utilize
    mem_limit: 16g
    networks:
      - indeq-net

  rabbitmq:
    image: rabbitmq:3-management
    container_name: rabbitmq
    env_file:
      - ./common/config/.env
    ports:
      - 5672:5672 # AMQP protocol port
      - 15672:15672 # Management UI port
    volumes:
      - rabbitmq_data:/var/lib/rabbitmq
    healthcheck:
      test: ["CMD", "rabbitmq-diagnostics", "check_port_connectivity"]
      interval: 5s
      timeout: 5s
      retries: 5
    networks:
      - indeq-net

  authentication:
    image: authentication-service
    build:
      context: .
      dockerfile: authentication/Dockerfile
    env_file:
      - ./common/config/.env
    depends_on:
      appDB:
        condition: service_healthy
    networks:
      - indeq-net

  gateway:
    image: gateway-service
    build:
      context: .
      dockerfile: gateway/Dockerfile
    env_file:
      - ./common/config/.env
    ports:
      - "8080:8080"
    depends_on:
      query:
        condition: service_started
      rabbitmq:
        condition: service_healthy
      redis:
        condition: service_started
    networks:
      - indeq-net
  
  integration:
    image: integration-service
    build:
      context: .
      dockerfile: integration/Dockerfile
    env_file:
      ./common/config/.env
    depends_on:
      appDB:
        condition: service_healthy
      redis:
        condition: service_started
    networks:
      - indeq-net

  redis:
    image: redis:alpine
    volumes:
      - redis_data:/data
    healthcheck:
      test: ["CMD", "redis-cli", "ping"]
      interval: 5s
      timeout: 3s
      retries: 3
    networks:
      - indeq-net
<<<<<<< HEAD

=======
  waitlist:
    image: waitlist-service
    build:
      context: .
      dockerfile: waitlist/Dockerfile
    env_file:
      - ./common/config/.env
    depends_on:
      appDB:
        condition: service_healthy
    networks:
      - indeq-net
>>>>>>> e383efa2
  appDB:
    image: postgres:latest
    env_file:
      - ./common/config/.env
    healthcheck:
      test: ["CMD-SHELL", "pg_isready -U $$POSTGRES_USER -d $$POSTGRES_DB"]
      interval: 5s
      timeout: 5s
      retries: 5
    command:
      - -c
      - ssl=off
    expose:
      - "5432"
    volumes:
      - app_data:/var/lib/postgresql/data
    networks:
      - indeq-net

volumes:
  app_data:
  ollama_models:
  rabbitmq_data:
  redis_data:

networks:
  indeq-net:
    driver: bridge<|MERGE_RESOLUTION|>--- conflicted
+++ resolved
@@ -74,6 +74,18 @@
         condition: service_started
     networks:
       - indeq-net
+  waitlist:
+    image: waitlist-service
+    build:
+      context: .
+      dockerfile: waitlist/Dockerfile
+    env_file:
+      - ./common/config/.env
+    depends_on:
+      appDB:
+        condition: service_healthy
+    networks:
+      - indeq-net
   
   integration:
     image: integration-service
@@ -101,22 +113,7 @@
       retries: 3
     networks:
       - indeq-net
-<<<<<<< HEAD
 
-=======
-  waitlist:
-    image: waitlist-service
-    build:
-      context: .
-      dockerfile: waitlist/Dockerfile
-    env_file:
-      - ./common/config/.env
-    depends_on:
-      appDB:
-        condition: service_healthy
-    networks:
-      - indeq-net
->>>>>>> e383efa2
   appDB:
     image: postgres:latest
     env_file:
