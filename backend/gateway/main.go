package main

import (
	"context"
	"crypto/tls"
	"crypto/x509"
	"encoding/base64"
	"encoding/json"
	"fmt"
	"log"
	"net/http"
	"os"
	"strings"
	pb "github.com/cc-0000/indeq/common/api"
	"github.com/cc-0000/indeq/common/config"
	"github.com/cc-0000/indeq/common/redis"
	"github.com/golang/protobuf/jsonpb"
	"github.com/google/uuid"
	amqp "github.com/rabbitmq/amqp091-go"
	"google.golang.org/grpc"
	"google.golang.org/grpc/credentials"
)

type ServiceClients struct {
	queryClient  pb.QueryServiceClient
	authClient   pb.AuthenticationServiceClient
<<<<<<< HEAD
	integrationClient pb.IntegrationServiceClient
=======
	waitlistClient pb.WaitlistServiceClient
>>>>>>> e383efa2
	rabbitMQConn *amqp.Connection
	redisClient *redis.RedisClient
}

func corsMiddleware(next http.Handler) http.Handler {
	// establishes site-wide CORS policies
	allowedIp, ok := os.LookupEnv("ALLOWED_CLIENT_IP")
	if !ok {
		log.Fatal("Failed to retrieve ALLOWED_CLIENT_IP")
	}
	return http.HandlerFunc(func(w http.ResponseWriter, r *http.Request) {
		w.Header().Set("Access-Control-Allow-Origin", allowedIp)

		// Handle preflight requests
		if r.Method == "OPTIONS" {
			w.Header().Set("Access-Control-Allow-Methods", "GET, POST, OPTIONS")
			w.Header().Set("Access-Control-Allow-Headers", "Content-Type, Authorization")
			w.Header().Set("Access-Control-Max-Age", "3600") // tell the browser to cache the pre-flight request for 3600 seconds aka an hour
			w.WriteHeader(http.StatusNoContent)
			return
		}

		next.ServeHTTP(w, r)
	})
}

func authMiddleware(next http.HandlerFunc, clients *ServiceClients) http.HandlerFunc {
	// simply modifies a handler func to pass these checks first
	return func(w http.ResponseWriter, r *http.Request) {
		auth_header := r.Header.Get("Authorization")
		if auth_header == "" {
			http.Error(w, "No authorization token provided", http.StatusUnauthorized)
			return
		}
		auth_token := strings.TrimPrefix(auth_header, "Bearer ")

		res, err := clients.authClient.Verify(r.Context(), &pb.VerifyRequest{
			Token: auth_token,
		})

		if err != nil || !res.Valid {
			http.Error(w, "Invalid token", http.StatusUnauthorized)
			return
		}

		next.ServeHTTP(w, r) // if they pass the checks serve the next handler
	}
}

func helloHandler(w http.ResponseWriter, r *http.Request) {
	w.Header().Set("Content-Type", "application/json")
	json.NewEncoder(w).Encode(&pb.HttpHelloResponse{Message: "Hello, World!"})
}

func handleGetQueryGenerator(clients *ServiceClients) http.HandlerFunc {
	return func(w http.ResponseWriter, r *http.Request) {
		log.Println("received event stream request")

		// Set up context with cancellation
		ctx, cancel := context.WithCancel(r.Context())
		defer cancel()

		// NOTE: expects authentication middleware to have already verified the token!!!
		// Grab the token --> userId
		auth_header := r.Header.Get("Authorization")
		auth_token := strings.TrimPrefix(auth_header, "Bearer ")
		verifyRes, _ := clients.authClient.Verify(ctx, &pb.VerifyRequest{
			Token: auth_token,
		})

		// Get the query parameters
		queryParams := r.URL.Query()
		incomingId := queryParams.Get("conversationId")
		conversationId := fmt.Sprintf("%s-%s", verifyRes.UserId, incomingId)

		// Handle SSE connection
		w.Header().Set("Content-Type", "text/event-stream")
		w.Header().Set("Cache-Control", "no-cache")
		w.Header().Set("Connection", "keep-alive")
		w.Header().Set("Access-Control-Allow-Origin", "*") // this should be updated in the future to only allow frontend connections

		flusher, ok := w.(http.Flusher)
		if !ok {
			http.Error(w, "Streaming unsupported", http.StatusInternalServerError)
			return
		}

		// Create a rabbitMQ channel
		channel, err := clients.rabbitMQConn.Channel()
		if err != nil {
			log.Fatal(err)
		}
		defer channel.Close()

		queue, err := channel.QueueDeclare(
			conversationId, // name
			false,          // durable
			true,           // delete when unused
			false,          // exclusive
			false,          // no-wait
			amqp.Table{ // arguments
				"x-expires": 300000, // 5 minutes in milliseconds
			},
		)
		if err != nil {
			http.Error(w, "Internal Server Error", http.StatusInternalServerError)
			return
		}

		msgs, err := channel.Consume(
			queue.Name,
			"",    // consumer
			true,  // auto-ack
			false, // exclusive
			false, // no-local
			false,
			nil,
		)
		if err != nil {
			http.Error(w, "Internal Server Error", http.StatusInternalServerError)
			return
		}

		log.Print("Starting to read...")
		for {
			select {
			case <-ctx.Done():
				log.Print("Closing connection from gateway...")
				return
			case msg, ok := <-msgs: // there is a message in the channel
				if !ok {
					return
				}
				// parse the message into json
				thisMsg := string(msg.Body)
				jsonData, _ := json.Marshal(struct {
					Type string `json:"type"`
					Data string `json:"data"`
				}{
					Type: "message",
					Data: thisMsg,
				})
				// write it out to the response
				fmt.Fprintf(w, "data: %s\n\n", jsonData)
				flusher.Flush()

				// if the message is blank there are no more messages
				if thisMsg == "" {
					return
				}
			}
		}
	}
}

func handlePostQueryGenerator(clients *ServiceClients) http.HandlerFunc {
	return func(w http.ResponseWriter, r *http.Request) {

		// Set up context
		ctx := r.Context()

		// NOTE: expects authentication middleware to have already verified the token!!!
		// Grab the token --> userId
		auth_header := r.Header.Get("Authorization")
		auth_token := strings.TrimPrefix(auth_header, "Bearer ")
		verifyRes, _ := clients.authClient.Verify(ctx, &pb.VerifyRequest{
			Token: auth_token,
		})

		// Generate a per-request UUID
		newId := uuid.New()
		conversationId := fmt.Sprintf("%s-%s", verifyRes.UserId, newId.String())

		// Grab the query
		var queryRequest pb.HttpQueryRequest
		if err := json.NewDecoder(r.Body).Decode(&queryRequest); err != nil {
			http.Error(w, "Invalid Formatting", http.StatusBadRequest)
			return
		}
		if queryRequest.Query == "" {
			http.Error(w, "Invalid Formatting", http.StatusBadRequest)
			return
		}

		// Send the query in a goroutine
		go func() {
			detachedCtx, cancel := context.WithCancel(context.Background())
			defer cancel()
			_, err := clients.queryClient.MakeQuery(detachedCtx, &pb.QueryRequest{
				ConversationId: conversationId,
				Query:          queryRequest.Query,
			})
			if err != nil {
				log.Printf("Error making query: %v", err)
			}
		}()

		httpResponse := &pb.HttpQueryResponse{
			ConversationId: newId.String(),
		}
		w.Header().Set("Content-Type", "application/json")
		json.NewEncoder(w).Encode(httpResponse)
	}
}

<<<<<<< HEAD
func stringToEnumProvider(provider string) (pb.Provider, error) {
	switch strings.ToLower(provider) {
	case "google":
		return pb.Provider_GOOGLE, nil
	case "microsoft":
		return pb.Provider_MICROSOFT, nil
	case "notion":
		return pb.Provider_NOTION, nil
	default:
		return pb.Provider_PROVIDER_UNSPECIFIED, fmt.Errorf("invalid provider: %s", provider)
	}
}

func handleOAuthURLGenerator(clients *ServiceClients) http.HandlerFunc {
	return func(w http.ResponseWriter, r * http.Request) {
		var getOAuthURLRequest pb.HttpGetOAuthURLRequest
		log.Println("Received request to get OAuth URL")
		ctx := r.Context()

		if err := json.NewDecoder(r.Body).Decode(&getOAuthURLRequest); err != nil {
			http.Error(w, "Invalid JSON body", http.StatusBadRequest)
			return
		}

		if getOAuthURLRequest.Provider == "" {
			http.Error(w, "Missing provider", http.StatusBadRequest)
			return
		}
		// NOTE: expects authentication middleware to have already verified the token!!!
		// Grab the token --> userId
		auth_header := r.Header.Get("Authorization")
		auth_token := strings.TrimPrefix(auth_header, "Bearer ")
		verifyRes, err := clients.authClient.Verify(ctx, &pb.VerifyRequest{
			Token: auth_token,
		})

		if err != nil || !verifyRes.Valid {
			log.Println("Invalid token")
			http.Error(w, "Invalid token", http.StatusUnauthorized)
			return
		}

		provider, err := stringToEnumProvider(getOAuthURLRequest.Provider)
		if err != nil {
			http.Error(w, err.Error(), http.StatusBadRequest)
			return
		}

		oAuthURLRes, err := clients.integrationClient.GetOAuthURL(ctx, &pb.GetOAuthURLRequest{
			Provider: provider,
			UserId: verifyRes.UserId,
		})
		if err != nil {
			http.Error(w, fmt.Sprintf("Failed to get OAuth URL: %v", err), http.StatusInternalServerError)
			return
		}

		respBody := &pb.HttpGetOAuthURLResponse{
			Url: oAuthURLRes.Url,
		}
		w.Header().Set("Content-Type", "application/json")
		w.Header().Set("Access-Control-Allow-Origin", "*")
		json.NewEncoder(w).Encode(respBody)
	}
}

func handleGetIntegrationsGenerator(clients *ServiceClients) http.HandlerFunc {
	return func(w http.ResponseWriter, r * http.Request) {
		log.Println("Received request to get users integrations")
		// Set up context
		ctx := r.Context()

		// NOTE: expects authentication middleware to have already verified the token!!!
		// Grab the token --> userId
		auth_header := r.Header.Get("Authorization")
		auth_token := strings.TrimPrefix(auth_header, "Bearer ")
		verifyRes, err := clients.authClient.Verify(ctx, &pb.VerifyRequest{
			Token: auth_token,
		})

		if err != nil || !verifyRes.Valid {
			log.Println("Invalid token")
			http.Error(w, "Invalid token", http.StatusUnauthorized)
			return
		}

		res, err := clients.integrationClient.GetIntegrations(ctx, &pb.GetIntegrationsRequest{
			UserId: verifyRes.UserId,
		})

		if err != nil {
			http.Error(w, fmt.Sprintf("Failed to get integrations: %v", err), http.StatusInternalServerError)
			return
		}

		response := &pb.HttpGetIntegrationsResponse{
			Providers: make([]string, len(res.Providers)),
		}
		for i, provider := range res.Providers {
			response.Providers[i] = provider.String()
		}
		w.Header().Set("Content-Type", "application/json")
		json.NewEncoder(w).Encode(response)
	}
}

func handleConnectIntegrationGenerator(clients *ServiceClients) http.HandlerFunc {
	return func(w http.ResponseWriter, r *http.Request) {
		var connectIntegrationRequest pb.HttpConnectIntegrationRequest
		// Set up context
		ctx := r.Context()

		if err := json.NewDecoder(r.Body).Decode(&connectIntegrationRequest); err != nil {
			http.Error(w, "Invalid JSON body", http.StatusBadRequest)
			return
		}

		if connectIntegrationRequest.Provider == "" || connectIntegrationRequest.AuthCode == "" {
			log.Println("Missing provider or auth code")
			http.Error(w, "Missing provider or auth code", http.StatusBadRequest)
			return
		}

		// NOTE: expects authentication middleware to have already verified the token!!!
		// Grab the token --> userId
		auth_header := r.Header.Get("Authorization")
		auth_token := strings.TrimPrefix(auth_header, "Bearer ")
		verifyRes, err := clients.authClient.Verify(ctx, &pb.VerifyRequest{
			Token: auth_token,
		})

		if err != nil || !verifyRes.Valid {
			http.Error(w, "Invalid token", http.StatusUnauthorized)
			return
		}

		provider, err := stringToEnumProvider(connectIntegrationRequest.Provider)
		if err != nil {
			http.Error(w, err.Error(), http.StatusBadRequest)
			return
		}

		// check state from redis
		if connectIntegrationRequest.State == "" {
			log.Println("Missing state")
			http.Error(w, "Missing state", http.StatusBadRequest)
			return
		}

		userId, err := clients.redisClient.ValidateOAuthState(ctx, connectIntegrationRequest.State)
		if err != nil {
			log.Println("Invalid or expired state")
			http.Error(w, "Invalid or expired state", http.StatusBadRequest)
			return
		}

		if userId != verifyRes.UserId {
            log.Printf("User ID mismatch: stored %s != token %s\n", userId, verifyRes.UserId)
            http.Error(w, "User ID mismatch in OAuth state", http.StatusForbidden)
            return
        }

		connectRes, err := clients.integrationClient.ConnectIntegration(ctx, &pb.ConnectIntegrationRequest{
			UserId: verifyRes.UserId,
			Provider: provider,
			AuthCode: connectIntegrationRequest.AuthCode,
		})

		if err != nil {
			http.Error(w, fmt.Sprintf("Failed to connect integration: %v", err), http.StatusInternalServerError)
			return
		}

		respBody := &pb.HttpConnectIntegrationResponse{
			Success: connectRes.Success,
			Message: connectRes.Message,
			ErrorDetails: connectRes.ErrorDetails,
		}
		w.Header().Set("Content-Type", "application/json")
		json.NewEncoder(w).Encode(respBody)
	}
}

func handleDisconnectIntegrationGenerator(clients *ServiceClients) http.HandlerFunc {
	return func(w http.ResponseWriter, r *http.Request) {
		var disconnectIntegrationRequest pb.HttpDisconnectIntegrationRequest
		// Set up context
		ctx := r.Context()

		if err := json.NewDecoder(r.Body).Decode(&disconnectIntegrationRequest); err != nil {
			http.Error(w, "Invalid JSON body", http.StatusBadRequest)
			return
		}
		if disconnectIntegrationRequest.Provider == "" {
			http.Error(w, "Missing provider", http.StatusBadRequest)
			return
		}

		// NOTE: expects authentication middleware to have already verified the token!!!
		// Grab the token --> userId
		auth_header := r.Header.Get("Authorization")
		auth_token := strings.TrimPrefix(auth_header, "Bearer ")
		verifyRes, err := clients.authClient.Verify(ctx, &pb.VerifyRequest{
			Token: auth_token,
		})
		
		if err != nil || !verifyRes.Valid {
			http.Error(w, "Invalid token", http.StatusUnauthorized)
			return
		}

		provider, err := stringToEnumProvider(disconnectIntegrationRequest.Provider)
		if err != nil {
			http.Error(w, fmt.Sprintf("Invalid provider: %v", err), http.StatusBadRequest)
			return
		}

		disconnectRes, err := clients.integrationClient.DisconnectIntegration(ctx, &pb.DisconnectIntegrationRequest{
			UserId: verifyRes.UserId,
			Provider: provider,
		})
		
		if err != nil {
			http.Error(w, fmt.Sprintf("Failed to disconnect integration: %v", err), http.StatusInternalServerError)
			return
		}

		respBody := &pb.HttpDisconnectIntegrationResponse{
			Success: disconnectRes.Success,
			Message: disconnectRes.Message,
		}
		w.Header().Set("Content-Type", "application/json")
		json.NewEncoder(w).Encode(respBody)
	}
}


=======
func handleAddToWaitlist(clients *ServiceClients) http.HandlerFunc {
	return func(w http.ResponseWriter, r *http.Request) {
		var addToWaitlistRequest pb.HttpAddToWaitlistRequest
		log.Println("Received add to waitlist request")
		if err := json.NewDecoder(r.Body).Decode(&addToWaitlistRequest); err != nil {
			log.Printf("Error: %v", err)
			http.Error(w, "Bad Request", http.StatusBadRequest)
			return
		}

		// Call the waitlist service
		res, err := clients.waitlistClient.AddToWaitlist(r.Context(), &pb.AddToWaitlistRequest{
			Email: addToWaitlistRequest.Email,
		})
		
		if err != nil {
			http.Error(w, "Failed to add to waitlist", http.StatusInternalServerError)
			return
		}
		
		httpResponse := &pb.HttpAddToWaitlistResponse{
			Success: res.Success,
			Message: res.Message,
		}
		w.Header().Set("Content-Type", "application/json")
		json.NewEncoder(w).Encode(httpResponse)
	}
}

>>>>>>> e383efa2
func handleRegisterGenerator(clients *ServiceClients) http.HandlerFunc {
	return func(w http.ResponseWriter, r *http.Request) {
		var registerRequest pb.HttpRegisterRequest
		log.Println("Received register request")
		if err := json.NewDecoder(r.Body).Decode(&registerRequest); err != nil {
			log.Printf("Error: %v", err)
			http.Error(w, "Bad Request", http.StatusBadRequest)
			return
		}

		// Call the register service
		res, err := clients.authClient.Register(r.Context(), &pb.RegisterRequest{
			Email:    registerRequest.Email,
			Name:     registerRequest.Name,
			Password: registerRequest.Password,
		})

		if err != nil {
			http.Error(w, "Failed to register user", http.StatusInternalServerError)
			return
		}

		httpResponse := &pb.HttpRegisterResponse{
			Success: res.GetSuccess(),
			Error:   res.GetError(),
		}
		w.Header().Set("Content-Type", "application/json")
		json.NewEncoder(w).Encode(httpResponse)
	}
}

func handleLoginGenerator(clients *ServiceClients) http.HandlerFunc {
	return func(w http.ResponseWriter, r *http.Request) {
		var loginRequest pb.HttpLoginRequest
		log.Println("Received login request")
		if err := json.NewDecoder(r.Body).Decode(&loginRequest); err != nil {
			http.Error(w, "Bad Request", http.StatusBadRequest)
		}

		// Call the login service
		res, err := clients.authClient.Login(r.Context(), &pb.LoginRequest{
			Email:    loginRequest.Email,
			Password: loginRequest.Password,
		})

		if err != nil {
			http.Error(w, "Failed to login", http.StatusInternalServerError)
			return
		}

		httpResponse := &pb.HttpLoginResponse{
			Token: res.Token,
			Error: res.Error,
		}
		w.Header().Set("Content-Type", "application/json")
		json.NewEncoder(w).Encode(httpResponse)
	}
}

func handleVerifyGenerator(clients *ServiceClients) http.HandlerFunc {
	return func(w http.ResponseWriter, r *http.Request) {
		log.Println("Received verify request")

		valid := false
		auth_header := r.Header.Get("Authorization")
		if auth_header != "" {
			auth_token := strings.TrimPrefix(auth_header, "Bearer ")

			res, err := clients.authClient.Verify(r.Context(), &pb.VerifyRequest{
				Token: auth_token,
			})

			if err == nil && res.Valid {
				valid = true
			}
		}

		httpResponse := &pb.HttpVerifyResponse{
			Valid: valid,
		}

		w.Header().Set("Content-Type", "application/json")
		marshaler := &jsonpb.Marshaler{
			EmitDefaults: true,
		}
		err := marshaler.Marshal(w, httpResponse)
		if err != nil {
			http.Error(w, "Internal Server Error", http.StatusInternalServerError)
		}
	}
}

func main() {
	// Load .env variables
	err := config.LoadSharedConfig()
	if err != nil {
		log.Fatalf("Error loading .env file: %v", err)
	}

	// Load CA certificate from .env
	caCertB64 := os.Getenv("CA_CRT")
	caCert, err := base64.StdEncoding.DecodeString(caCertB64)
	if err != nil {
		log.Fatalf("failed to decode CA cert: %v", err)
	}

	certPool := x509.NewCertPool()
	if !certPool.AppendCertsFromPEM(caCert) {
		log.Fatal("failed to add CA certificate")
	}

	// Load TLS Config
	tlsConfig, err := config.LoadTLSFromEnv("GATEWAY_CRT", "GATEWAY_KEY")
	if err != nil {
		log.Fatal("Error loading TLS config for gateway service")
	}

	// Connect to RabbitMQ
	rabbitMQConn, err := amqp.Dial(os.Getenv("RABBITMQ_URL"))
	if err != nil {
		log.Fatal(err)
	}
	defer rabbitMQConn.Close()

	// Connect to the query service
	queryConn, err := grpc.NewClient(
		os.Getenv("QUERY_ADDRESS"),
		grpc.WithTransportCredentials(credentials.NewTLS(&tls.Config{
			RootCAs: certPool,
		})),
	)
	if err != nil {
		log.Fatalf("Failed to establish connection with query-service: %v", err)
	}
	defer queryConn.Close()
	queryServiceClient := pb.NewQueryServiceClient(queryConn)

	// Connect to the authentication service
	authConn, err := grpc.NewClient(
		os.Getenv("AUTH_ADDRESS"),
		grpc.WithTransportCredentials(credentials.NewTLS(&tls.Config{
			RootCAs: certPool,
		})),
	)
	if err != nil {
		log.Fatalf("Failed to establish connection with auth-service: %v", err)
	}
	defer authConn.Close()
	authServiceClient := pb.NewAuthenticationServiceClient(authConn)

<<<<<<< HEAD
	// Connect to the integration service
	integrationConn, err := grpc.NewClient(
		os.Getenv("INTEGRATION_ADDRESS"),
=======
	// Connect to the waitlist service
	waitlistConn, err := grpc.NewClient(
		os.Getenv("WAITLIST_ADDRESS"),
>>>>>>> e383efa2
		grpc.WithTransportCredentials(credentials.NewTLS(&tls.Config{
			RootCAs: certPool,
		})),
	)
	if err != nil {
<<<<<<< HEAD
		log.Fatalf("Failed to establish connection with integration-service: %v", err)
	}
	defer integrationConn.Close()
	integrationServiceClient := pb.NewIntegrationServiceClient(integrationConn)
	
	// Connect to Redis
	redisClient, err := redis.NewRedisClient(context.Background(), os.Getenv("REDIS_ADDRESS"))
	if err != nil {
		log.Fatalf("Failed to establish connection with redis: %v", err)
	}
	defer redisClient.Client.Close()
=======
		log.Fatalf("Failed to establish connection with waitlist-service: %v", err)
	}
	defer waitlistConn.Close()
	waitlistServiceClient := pb.NewWaitlistServiceClient(waitlistConn)
>>>>>>> e383efa2

	// Save the service clients for future use
	serviceClients := &ServiceClients{
		queryClient:  queryServiceClient,
		authClient:   authServiceClient,
<<<<<<< HEAD
		integrationClient: integrationServiceClient,
=======
		waitlistClient: waitlistServiceClient,
>>>>>>> e383efa2
		rabbitMQConn: rabbitMQConn,
		redisClient: redisClient,
	}
	log.Print("Server has established connection with other services")

	mux := http.NewServeMux()
	mux.HandleFunc("GET /hello", helloHandler)
	mux.HandleFunc("POST /api/query", authMiddleware(handlePostQueryGenerator(serviceClients), serviceClients))
	mux.HandleFunc("GET /api/query", authMiddleware(handleGetQueryGenerator(serviceClients), serviceClients))
	mux.HandleFunc("POST /api/register", handleRegisterGenerator(serviceClients))
	mux.HandleFunc("POST /api/login", handleLoginGenerator(serviceClients))
	mux.HandleFunc("POST /api/verify", handleVerifyGenerator(serviceClients))
<<<<<<< HEAD
	mux.HandleFunc("POST /api/connect", authMiddleware(handleConnectIntegrationGenerator(serviceClients), serviceClients))
	mux.HandleFunc("POST /api/disconnect", authMiddleware(handleDisconnectIntegrationGenerator(serviceClients), serviceClients))
	mux.HandleFunc("GET /api/integrations", authMiddleware(handleGetIntegrationsGenerator(serviceClients), serviceClients))
	mux.HandleFunc("POST /api/oauth", handleOAuthURLGenerator(serviceClients))
=======
	mux.HandleFunc("POST /api/waitlist", handleAddToWaitlist(serviceClients))

>>>>>>> e383efa2
	httpPort := os.Getenv("GATEWAY_ADDRESS")
	server := &http.Server{
		Addr:      httpPort,
		Handler:   corsMiddleware(mux),
		TLSConfig: tlsConfig,
	}

	log.Printf("Starting server on %s", server.Addr)
	if os.Getenv("DEV_PROD") == "prod" {
		if err := server.ListenAndServeTLS("", ""); err != nil && err != http.ErrServerClosed {
			log.Fatalf("Server error: %v", err)
		}
	} else {
		if err := server.ListenAndServe(); err != nil && err != http.ErrServerClosed {
			log.Fatalf("Server error: %v", err)
		}
	}
}<|MERGE_RESOLUTION|>--- conflicted
+++ resolved
@@ -24,11 +24,8 @@
 type ServiceClients struct {
 	queryClient  pb.QueryServiceClient
 	authClient   pb.AuthenticationServiceClient
-<<<<<<< HEAD
 	integrationClient pb.IntegrationServiceClient
-=======
 	waitlistClient pb.WaitlistServiceClient
->>>>>>> e383efa2
 	rabbitMQConn *amqp.Connection
 	redisClient *redis.RedisClient
 }
@@ -234,7 +231,6 @@
 	}
 }
 
-<<<<<<< HEAD
 func stringToEnumProvider(provider string) (pb.Provider, error) {
 	switch strings.ToLower(provider) {
 	case "google":
@@ -472,7 +468,6 @@
 }
 
 
-=======
 func handleAddToWaitlist(clients *ServiceClients) http.HandlerFunc {
 	return func(w http.ResponseWriter, r *http.Request) {
 		var addToWaitlistRequest pb.HttpAddToWaitlistRequest
@@ -502,7 +497,6 @@
 	}
 }
 
->>>>>>> e383efa2
 func handleRegisterGenerator(clients *ServiceClients) http.HandlerFunc {
 	return func(w http.ResponseWriter, r *http.Request) {
 		var registerRequest pb.HttpRegisterRequest
@@ -653,21 +647,14 @@
 	defer authConn.Close()
 	authServiceClient := pb.NewAuthenticationServiceClient(authConn)
 
-<<<<<<< HEAD
 	// Connect to the integration service
 	integrationConn, err := grpc.NewClient(
 		os.Getenv("INTEGRATION_ADDRESS"),
-=======
-	// Connect to the waitlist service
-	waitlistConn, err := grpc.NewClient(
-		os.Getenv("WAITLIST_ADDRESS"),
->>>>>>> e383efa2
 		grpc.WithTransportCredentials(credentials.NewTLS(&tls.Config{
 			RootCAs: certPool,
 		})),
 	)
 	if err != nil {
-<<<<<<< HEAD
 		log.Fatalf("Failed to establish connection with integration-service: %v", err)
 	}
 	defer integrationConn.Close()
@@ -679,22 +666,26 @@
 		log.Fatalf("Failed to establish connection with redis: %v", err)
 	}
 	defer redisClient.Client.Close()
-=======
+
+	// Connect to the waitlist service
+	waitlistConn, err := grpc.NewClient(
+		os.Getenv("WAITLIST_ADDRESS"),
+		grpc.WithTransportCredentials(credentials.NewTLS(&tls.Config{
+			RootCAs: certPool,
+		})),
+	)
+	if err != nil {
 		log.Fatalf("Failed to establish connection with waitlist-service: %v", err)
 	}
 	defer waitlistConn.Close()
 	waitlistServiceClient := pb.NewWaitlistServiceClient(waitlistConn)
->>>>>>> e383efa2
 
 	// Save the service clients for future use
 	serviceClients := &ServiceClients{
 		queryClient:  queryServiceClient,
 		authClient:   authServiceClient,
-<<<<<<< HEAD
 		integrationClient: integrationServiceClient,
-=======
 		waitlistClient: waitlistServiceClient,
->>>>>>> e383efa2
 		rabbitMQConn: rabbitMQConn,
 		redisClient: redisClient,
 	}
@@ -707,15 +698,12 @@
 	mux.HandleFunc("POST /api/register", handleRegisterGenerator(serviceClients))
 	mux.HandleFunc("POST /api/login", handleLoginGenerator(serviceClients))
 	mux.HandleFunc("POST /api/verify", handleVerifyGenerator(serviceClients))
-<<<<<<< HEAD
 	mux.HandleFunc("POST /api/connect", authMiddleware(handleConnectIntegrationGenerator(serviceClients), serviceClients))
 	mux.HandleFunc("POST /api/disconnect", authMiddleware(handleDisconnectIntegrationGenerator(serviceClients), serviceClients))
 	mux.HandleFunc("GET /api/integrations", authMiddleware(handleGetIntegrationsGenerator(serviceClients), serviceClients))
 	mux.HandleFunc("POST /api/oauth", handleOAuthURLGenerator(serviceClients))
-=======
 	mux.HandleFunc("POST /api/waitlist", handleAddToWaitlist(serviceClients))
 
->>>>>>> e383efa2
 	httpPort := os.Getenv("GATEWAY_ADDRESS")
 	server := &http.Server{
 		Addr:      httpPort,
