package main

import (
	"context"
	"crypto/tls"
	"crypto/x509"
	"encoding/base64"
	"encoding/json"
	"fmt"
	"log"
	"net/http"
	"os"
	"strconv"
	"strings"
	pb "github.com/cc-0000/indeq/common/api"
	"github.com/cc-0000/indeq/common/config"
	"github.com/golang/protobuf/jsonpb"
	"github.com/google/uuid"
	amqp "github.com/rabbitmq/amqp091-go"
	"google.golang.org/grpc"
	"google.golang.org/grpc/credentials"
)

type ServiceClients struct {
<<<<<<< HEAD
	queryClient    pb.QueryServiceClient
	authClient     pb.AuthenticationServiceClient
=======
	queryClient  pb.QueryServiceClient
	authClient   pb.AuthenticationServiceClient
	integrationClient pb.IntegrationServiceClient
>>>>>>> b70a0624
	waitlistClient pb.WaitlistServiceClient
	rabbitMQConn   *amqp.Connection
}

func helloHandler(w http.ResponseWriter, r *http.Request) {
	log.Print("hello request received")
	w.Header().Set("Content-Type", "application/json")
	json.NewEncoder(w).Encode(&pb.HttpHelloResponse{Message: "Hello, World!"})
}

func handleGetQueryGenerator(clients *ServiceClients) http.HandlerFunc {
	return func(w http.ResponseWriter, r *http.Request) {
		log.Println("received event stream request")

		// Set up context with cancellation
		ctx, cancel := context.WithCancel(r.Context())
		defer cancel()

		// get the ttl
		queue_ttl, err := strconv.ParseUint(os.Getenv("QUERY_QUEUE_TTL"), 10, 32)
		if err != nil {
			log.Fatal("failed to find the query queue ttl in env variables")
		}
		queueTTL := int(queue_ttl)

		// NOTE: expects authentication middleware to have already verified the token!!!
		// Grab the token --> userId
		auth_header := r.Header.Get("Authorization")
		auth_token := strings.TrimPrefix(auth_header, "Bearer ")
		verifyRes, _ := clients.authClient.Verify(ctx, &pb.VerifyRequest{
			Token: auth_token,
		})

		// Get the query parameters
		queryParams := r.URL.Query()
		incomingId := queryParams.Get("conversationId")
		conversationId := fmt.Sprintf("%s-%s", verifyRes.UserId, incomingId)

		// Handle SSE connection
		allowedOrigins, ok := os.LookupEnv("ALLOWED_CLIENT_IP")
		if !ok {
			http.Error(w, "Internal Server Error", http.StatusInternalServerError)
			return
		}
		w.Header().Set("Content-Type", "text/event-stream")
		w.Header().Set("Cache-Control", "no-cache")
		w.Header().Set("Connection", "keep-alive")
		w.Header().Set("Access-Control-Allow-Origin", allowedOrigins) // this should be updated in the future to only allow frontend connections

		flusher, ok := w.(http.Flusher)
		if !ok {
			http.Error(w, "Streaming unsupported", http.StatusInternalServerError)
			return
		}

		// Create a rabbitMQ channel
		channel, err := clients.rabbitMQConn.Channel()
		if err != nil {
			log.Fatal(err)
		}
		defer channel.Close()

		queue, err := channel.QueueDeclare(
			conversationId, // name
			false,          // durable
			true,           // delete when unused
			false,          // exclusive
			false,          // no-wait
			amqp.Table{ // arguments
				"x-expires": queueTTL,
			},
		)
		if err != nil {
			http.Error(w, "Internal Server Error", http.StatusInternalServerError)
			return
		}

		msgs, err := channel.Consume(
			queue.Name,
			"",    // consumer
			true,  // auto-ack
			false, // exclusive
			false, // no-local
			false,
			nil,
		)
		if err != nil {
			http.Error(w, "Internal Server Error", http.StatusInternalServerError)
			return
		}

		log.Print("Starting to read...")
		for {
			select {
			case <-ctx.Done():
				log.Print("Closing connection from gateway...")
				return
			case msg, ok := <-msgs: // there is a message in the channel
				if !ok {
					return
				}
				// parse the message into json
				var msgJson map[string]any
				json.Unmarshal(msg.Body, &msgJson)

				// write it out to the response
				fmt.Fprintf(w, "data: %s\n\n", msg.Body)
				flusher.Flush()

				// if the message is blank there are no more messages
				if msgJson["type"] == "end" {
					return
				}
			}
		}
	}
}

func handlePostQueryGenerator(clients *ServiceClients) http.HandlerFunc {
	return func(w http.ResponseWriter, r *http.Request) {

		// Set up context
		ctx := r.Context()

		// NOTE: expects authentication middleware to have already verified the token!!!
		// Grab the token --> userId
		auth_header := r.Header.Get("Authorization")
		auth_token := strings.TrimPrefix(auth_header, "Bearer ")
		verifyRes, _ := clients.authClient.Verify(ctx, &pb.VerifyRequest{
			Token: auth_token,
		})

		// Generate a per-request UUID
		newId := uuid.New()
		conversationId := fmt.Sprintf("%s-%s", verifyRes.UserId, newId.String())

		// Grab the query
		var queryRequest pb.HttpQueryRequest
		if err := json.NewDecoder(r.Body).Decode(&queryRequest); err != nil {
			http.Error(w, "Invalid Formatting", http.StatusBadRequest)
			return
		}
		if queryRequest.Query == "" {
			http.Error(w, "Invalid Formatting", http.StatusBadRequest)
			return
		}

		// Send the query in a goroutine
		go func() {
			detachedCtx, cancel := context.WithCancel(context.Background())
			defer cancel()
			_, err := clients.queryClient.MakeQuery(detachedCtx, &pb.QueryRequest{
				UserId:         verifyRes.UserId,
				ConversationId: conversationId,
				Query:          queryRequest.Query,
			})
			if err != nil {
				log.Printf("Error making query: %v", err)
			}
		}()

		httpResponse := &pb.HttpQueryResponse{
			ConversationId: newId.String(),
		}
		w.Header().Set("Content-Type", "application/json")
		json.NewEncoder(w).Encode(httpResponse)
	}
}

func stringToEnumProvider(provider string) (pb.Provider, error) {
	switch strings.ToLower(provider) {
	case "google":
		return pb.Provider_GOOGLE, nil
	case "microsoft":
		return pb.Provider_MICROSOFT, nil
	case "notion":
		return pb.Provider_NOTION, nil
	default:
		return pb.Provider_PROVIDER_UNSPECIFIED, fmt.Errorf("invalid provider: %s", provider)
	}
}

func handleOAuthURLGenerator(clients *ServiceClients) http.HandlerFunc {
	return func(w http.ResponseWriter, r * http.Request) {
		var getOAuthURLRequest pb.HttpGetOAuthURLRequest
		log.Println("Received request to get OAuth URL")
		ctx := r.Context()

		if err := json.NewDecoder(r.Body).Decode(&getOAuthURLRequest); err != nil {
			http.Error(w, "Invalid JSON body", http.StatusBadRequest)
			return
		}

		if getOAuthURLRequest.Provider == "" {
			http.Error(w, "Missing provider", http.StatusBadRequest)
			return
		}
		// NOTE: expects authentication middleware to have already verified the token!!!
		// Grab the token --> userId
		auth_header := r.Header.Get("Authorization")
		auth_token := strings.TrimPrefix(auth_header, "Bearer ")
		verifyRes, err := clients.authClient.Verify(ctx, &pb.VerifyRequest{
			Token: auth_token,
		})

		if err != nil || !verifyRes.Valid {
			log.Println("Invalid token")
			http.Error(w, "Invalid token", http.StatusUnauthorized)
			return
		}

		provider, err := stringToEnumProvider(getOAuthURLRequest.Provider)
		if err != nil {
			http.Error(w, err.Error(), http.StatusBadRequest)
			return
		}

		oAuthURLRes, err := clients.integrationClient.GetOAuthURL(ctx, &pb.GetOAuthURLRequest{
			Provider: provider,
			UserId: verifyRes.UserId,
		})
		if err != nil {
			http.Error(w, fmt.Sprintf("Failed to get OAuth URL: %v", err), http.StatusInternalServerError)
			return
		}

		respBody := &pb.HttpGetOAuthURLResponse{
			Url: oAuthURLRes.Url,
		}
		w.Header().Set("Content-Type", "application/json")
		w.Header().Set("Access-Control-Allow-Origin", "*")
		json.NewEncoder(w).Encode(respBody)
	}
}

func handleGetIntegrationsGenerator(clients *ServiceClients) http.HandlerFunc {
	return func(w http.ResponseWriter, r * http.Request) {
		log.Println("Received request to get users integrations")
		// Set up context
		ctx := r.Context()

		// NOTE: expects authentication middleware to have already verified the token!!!
		// Grab the token --> userId
		auth_header := r.Header.Get("Authorization")
		auth_token := strings.TrimPrefix(auth_header, "Bearer ")
		verifyRes, err := clients.authClient.Verify(ctx, &pb.VerifyRequest{
			Token: auth_token,
		})

		if err != nil || !verifyRes.Valid {
			log.Println("Invalid token")
			http.Error(w, "Invalid token", http.StatusUnauthorized)
			return
		}

		res, err := clients.integrationClient.GetIntegrations(ctx, &pb.GetIntegrationsRequest{
			UserId: verifyRes.UserId,
		})

		if err != nil {
			http.Error(w, fmt.Sprintf("Failed to get integrations: %v", err), http.StatusInternalServerError)
			return
		}

		response := &pb.HttpGetIntegrationsResponse{
			Providers: make([]string, len(res.Providers)),
		}
		for i, provider := range res.Providers {
			response.Providers[i] = provider.String()
		}
		w.Header().Set("Content-Type", "application/json")
		json.NewEncoder(w).Encode(response)
	}
}

func handleConnectIntegrationGenerator(clients *ServiceClients) http.HandlerFunc {
	return func(w http.ResponseWriter, r *http.Request) {
		log.Println("Received request to connect integration")
		var connectIntegrationRequest pb.HttpConnectIntegrationRequest
		// Set up context
		ctx := r.Context()

		if err := json.NewDecoder(r.Body).Decode(&connectIntegrationRequest); err != nil {
			http.Error(w, "Invalid JSON body", http.StatusBadRequest)
			return
		}

		if connectIntegrationRequest.Provider == "" || connectIntegrationRequest.AuthCode == "" {
			log.Println("Missing provider or auth code")
			http.Error(w, "Missing provider or auth code", http.StatusBadRequest)
			return
		}

		// NOTE: expects authentication middleware to have already verified the token!!!
		// Grab the token --> userId
		auth_header := r.Header.Get("Authorization")
		auth_token := strings.TrimPrefix(auth_header, "Bearer ")
		verifyRes, err := clients.authClient.Verify(ctx, &pb.VerifyRequest{
			Token: auth_token,
		})

		if err != nil || !verifyRes.Valid {
			http.Error(w, "Invalid token", http.StatusUnauthorized)
			return
		}

		provider, err := stringToEnumProvider(connectIntegrationRequest.Provider)
		if err != nil {
			http.Error(w, err.Error(), http.StatusBadRequest)
			return
		}

		// check state from redis
		if connectIntegrationRequest.State == "" {
			log.Println("Missing state")
			http.Error(w, "Missing state", http.StatusBadRequest)
			return
		}

		validateRes, err := clients.integrationClient.ValidateOAuthState(ctx, &pb.ValidateOAuthStateRequest{
			State: connectIntegrationRequest.State,
		})

		if err != nil {
			http.Error(w, fmt.Sprintf("Failed to validate oauth state: %v", err), http.StatusInternalServerError)
			return
		}

		if !validateRes.Success {
			http.Error(w, validateRes.ErrorDetails, http.StatusBadRequest)
			return
		}
		
		if validateRes.UserId != verifyRes.UserId {
			http.Error(w, "User ID mismatch in OAuth state", http.StatusForbidden)
			return
		}

		connectRes, err := clients.integrationClient.ConnectIntegration(ctx, &pb.ConnectIntegrationRequest{
			UserId: validateRes.UserId,
			Provider: provider,
			AuthCode: connectIntegrationRequest.AuthCode,
		})

		if err != nil {
			http.Error(w, fmt.Sprintf("Failed to connect integration: %v", err), http.StatusInternalServerError)
			return
		}

		respBody := &pb.HttpConnectIntegrationResponse{
			Success: connectRes.Success,
			Message: connectRes.Message,
			ErrorDetails: connectRes.ErrorDetails,
		}
		w.Header().Set("Content-Type", "application/json")
		json.NewEncoder(w).Encode(respBody)
	}
}

func handleDisconnectIntegrationGenerator(clients *ServiceClients) http.HandlerFunc {
	return func(w http.ResponseWriter, r *http.Request) {
		log.Println("Received request to disconnect integration")
		var disconnectIntegrationRequest pb.HttpDisconnectIntegrationRequest
		// Set up context
		ctx := r.Context()

		if err := json.NewDecoder(r.Body).Decode(&disconnectIntegrationRequest); err != nil {
			http.Error(w, "Invalid JSON body", http.StatusBadRequest)
			return
		}
		if disconnectIntegrationRequest.Provider == "" {
			http.Error(w, "Missing provider", http.StatusBadRequest)
			return
		}

		// NOTE: expects authentication middleware to have already verified the token!!!
		// Grab the token --> userId
		auth_header := r.Header.Get("Authorization")
		auth_token := strings.TrimPrefix(auth_header, "Bearer ")
		verifyRes, err := clients.authClient.Verify(ctx, &pb.VerifyRequest{
			Token: auth_token,
		})
		
		if err != nil || !verifyRes.Valid {
			http.Error(w, "Invalid token", http.StatusUnauthorized)
			return
		}

		provider, err := stringToEnumProvider(disconnectIntegrationRequest.Provider)
		if err != nil {
			http.Error(w, fmt.Sprintf("Invalid provider: %v", err), http.StatusBadRequest)
			return
		}

		disconnectRes, err := clients.integrationClient.DisconnectIntegration(ctx, &pb.DisconnectIntegrationRequest{
			UserId: verifyRes.UserId,
			Provider: provider,
		})
		
		if err != nil {
			http.Error(w, fmt.Sprintf("Failed to disconnect integration: %v", err), http.StatusInternalServerError)
			return
		}

		respBody := &pb.HttpDisconnectIntegrationResponse{
			Success: disconnectRes.Success,
			Message: disconnectRes.Message,
		}
		w.Header().Set("Content-Type", "application/json")
		json.NewEncoder(w).Encode(respBody)
	}
}


func handleAddToWaitlist(clients *ServiceClients) http.HandlerFunc {
	return func(w http.ResponseWriter, r *http.Request) {
		var addToWaitlistRequest pb.HttpAddToWaitlistRequest
		log.Println("Received add to waitlist request")
		if err := json.NewDecoder(r.Body).Decode(&addToWaitlistRequest); err != nil {
			log.Printf("Error: %v", err)
			http.Error(w, "Bad Request", http.StatusBadRequest)
			return
		}

		// Call the waitlist service
		res, err := clients.waitlistClient.AddToWaitlist(r.Context(), &pb.AddToWaitlistRequest{
			Email: addToWaitlistRequest.Email,
		})

		if err != nil {
			http.Error(w, "Failed to add to waitlist", http.StatusInternalServerError)
			return
		}

		httpResponse := &pb.HttpAddToWaitlistResponse{
			Success: res.Success,
			Message: res.Message,
		}
		w.Header().Set("Content-Type", "application/json")
		json.NewEncoder(w).Encode(httpResponse)
	}
}

func handleRegisterGenerator(clients *ServiceClients) http.HandlerFunc {
	return func(w http.ResponseWriter, r *http.Request) {
		var registerRequest pb.HttpRegisterRequest
		log.Println("Received register request")
		if err := json.NewDecoder(r.Body).Decode(&registerRequest); err != nil {
			log.Printf("Error: %v", err)
			http.Error(w, "Bad Request", http.StatusBadRequest)
			return
		}

		// Call the register service
		res, err := clients.authClient.Register(r.Context(), &pb.RegisterRequest{
			Email:    registerRequest.Email,
			Name:     registerRequest.Name,
			Password: registerRequest.Password,
		})

		if err != nil {
			log.Print(err)
			http.Error(w, "Failed to register user", http.StatusInternalServerError)
			return
		}

		httpResponse := &pb.HttpRegisterResponse{
			Success: res.GetSuccess(),
			Error:   res.GetError(),
		}
		w.Header().Set("Content-Type", "application/json")
		json.NewEncoder(w).Encode(httpResponse)
	}
}

func handleLoginGenerator(clients *ServiceClients) http.HandlerFunc {
	return func(w http.ResponseWriter, r *http.Request) {
		var loginRequest pb.HttpLoginRequest
		log.Println("Received login request")
		if err := json.NewDecoder(r.Body).Decode(&loginRequest); err != nil {
			http.Error(w, "Bad Request", http.StatusBadRequest)
		}

		// Call the login service
		res, err := clients.authClient.Login(r.Context(), &pb.LoginRequest{
			Email:    loginRequest.Email,
			Password: loginRequest.Password,
		})

		if err != nil {
			http.Error(w, "Failed to login", http.StatusInternalServerError)
			return
		}

		httpResponse := &pb.HttpLoginResponse{
			Token:  res.Token,
			UserId: res.UserId,
			Error:  res.Error,
		}
		w.Header().Set("Content-Type", "application/json")
		json.NewEncoder(w).Encode(httpResponse)
	}
}

func handleVerifyGenerator(clients *ServiceClients) http.HandlerFunc {
	return func(w http.ResponseWriter, r *http.Request) {
		log.Println("Received verify request")

		valid := false
		auth_header := r.Header.Get("Authorization")
		if auth_header != "" {
			auth_token := strings.TrimPrefix(auth_header, "Bearer ")

			res, err := clients.authClient.Verify(r.Context(), &pb.VerifyRequest{
				Token: auth_token,
			})

			if err == nil && res.Valid {
				valid = true
			}
		}

		httpResponse := &pb.HttpVerifyResponse{
			Valid: valid,
		}

		w.Header().Set("Content-Type", "application/json")
		marshaler := &jsonpb.Marshaler{
			EmitDefaults: true,
		}
		err := marshaler.Marshal(w, httpResponse)
		if err != nil {
			http.Error(w, "Internal Server Error", http.StatusInternalServerError)
		}
	}
}

func handleSignCSRGenerator(clients *ServiceClients) http.HandlerFunc {
	return func(w http.ResponseWriter, r *http.Request) {
		log.Println("received sign csr request")
		var csrRequest pb.HttpCSRRequest

		if err := json.NewDecoder(r.Body).Decode(&csrRequest); err != nil {
			log.Printf("[HTTP 400] failed to decode the incoming csr request: %v", err)
			http.Error(w, "Bad Request", http.StatusBadRequest)
			return
		}

		// try to make a csr request
		csrRes, err := clients.authClient.SignCSR(r.Context(), &pb.SignCSRRequest{
			CsrBase64: csrRequest.CsrBase64,
			LoginRequest: &pb.LoginRequest{
				Email:    csrRequest.Email,
				Password: csrRequest.Password,
			},
		})

		if err != nil {
			log.Printf("[HTTP 500] failed to make the csr signing request: %v", err)
			http.Error(w, "Failed to sign csr", http.StatusInternalServerError)
			return
		}

		httpResponse := &pb.HttpCSRResponse{
			CertificateBase64: csrRes.CertificateBase64,
		}
		w.Header().Set("Content-Type", "application/json")
		json.NewEncoder(w).Encode(httpResponse)
	}
}

func main() {
	// Load .env variables
	err := config.LoadSharedConfig()
	if err != nil {
		log.Fatalf("Error loading .env file: %v", err)
	}

	// Load CA certificate from .env
	caCertB64 := os.Getenv("CA_CRT")
	caCert, err := base64.StdEncoding.DecodeString(caCertB64)
	if err != nil {
		log.Fatalf("failed to decode CA cert: %v", err)
	}

	certPool := x509.NewCertPool()
	if !certPool.AppendCertsFromPEM(caCert) {
		log.Fatal("failed to add CA certificate")
	}

	// Load TLS Config
	tlsConfig, err := config.LoadServerTLSFromEnv("GATEWAY_CRT", "GATEWAY_KEY")
	if err != nil {
		log.Fatal("Error loading TLS config for gateway service")
	}

	// Connect to RabbitMQ
	rabbitMQConn, err := amqp.Dial(os.Getenv("RABBITMQ_URL"))
	if err != nil {
		log.Fatal(err)
	}
	defer rabbitMQConn.Close()

	// Connect to the query service
	clientConfig, err := config.LoadClientTLSFromEnv("GATEWAY_CRT", "GATEWAY_KEY", "CA_CRT")
	if err != nil {
		log.Fatal(err)
	}
	queryConn, err := grpc.NewClient(
		os.Getenv("QUERY_ADDRESS"),
		grpc.WithTransportCredentials(credentials.NewTLS(&tls.Config{
			RootCAs: certPool,
		})),
	)
	if err != nil {
		log.Fatalf("Failed to establish connection with query-service: %v", err)
	}
	defer queryConn.Close()
	queryServiceClient := pb.NewQueryServiceClient(queryConn)

	// Connect to the authentication service
	authConn, err := grpc.NewClient(
		os.Getenv("AUTH_ADDRESS"),
		grpc.WithTransportCredentials(credentials.NewTLS(clientConfig)),
	)
	if err != nil {
		log.Fatalf("Failed to establish connection with auth-service: %v", err)
	}
	defer authConn.Close()
	authServiceClient := pb.NewAuthenticationServiceClient(authConn)
	if _, err = authServiceClient.Login(context.Background(), &pb.LoginRequest{}); err != nil {
		log.Fatal(err)
	}

	// Connect to the integration service
	integrationConn, err := grpc.NewClient(
		os.Getenv("INTEGRATION_ADDRESS"),
		grpc.WithTransportCredentials(credentials.NewTLS(&tls.Config{
			RootCAs: certPool,
		})),
	)
	if err != nil {
		log.Fatalf("Failed to establish connection with integration-service: %v", err)
	}
	defer integrationConn.Close()
	integrationServiceClient := pb.NewIntegrationServiceClient(integrationConn)


	// Connect to the waitlist service
	waitlistConn, err := grpc.NewClient(
		os.Getenv("WAITLIST_ADDRESS"),
		grpc.WithTransportCredentials(credentials.NewTLS(&tls.Config{
			RootCAs: certPool,
		})),
	)
	if err != nil {
		log.Fatalf("Failed to establish connection with waitlist-service: %v", err)
	}
	defer waitlistConn.Close()
	waitlistServiceClient := pb.NewWaitlistServiceClient(waitlistConn)

	// Save the service clients for future use
	serviceClients := &ServiceClients{
<<<<<<< HEAD
		queryClient:    queryServiceClient,
		authClient:     authServiceClient,
=======
		queryClient:  queryServiceClient,
		authClient:   authServiceClient,
		integrationClient: integrationServiceClient,
>>>>>>> b70a0624
		waitlistClient: waitlistServiceClient,
		rabbitMQConn:   rabbitMQConn,
	}
	log.Print("Server has established connection with other services")

	mux := http.NewServeMux()
	mux.HandleFunc("GET /hello", helloHandler)
	mux.HandleFunc("POST /api/query", authMiddleware(handlePostQueryGenerator(serviceClients), serviceClients))
	mux.HandleFunc("GET /api/query", authMiddleware(handleGetQueryGenerator(serviceClients), serviceClients))
	mux.HandleFunc("POST /api/register", handleRegisterGenerator(serviceClients))
	mux.HandleFunc("POST /api/login", handleLoginGenerator(serviceClients))
	mux.HandleFunc("POST /api/verify", handleVerifyGenerator(serviceClients))
<<<<<<< HEAD
	mux.HandleFunc("POST /api/csr", handleSignCSRGenerator(serviceClients))
=======
	mux.HandleFunc("POST /api/connect", authMiddleware(handleConnectIntegrationGenerator(serviceClients), serviceClients))
	mux.HandleFunc("POST /api/disconnect", authMiddleware(handleDisconnectIntegrationGenerator(serviceClients), serviceClients))
	mux.HandleFunc("GET /api/integrations", authMiddleware(handleGetIntegrationsGenerator(serviceClients), serviceClients))
	mux.HandleFunc("POST /api/oauth", handleOAuthURLGenerator(serviceClients))
>>>>>>> b70a0624
	mux.HandleFunc("POST /api/waitlist", handleAddToWaitlist(serviceClients))

	httpPort := os.Getenv("GATEWAY_ADDRESS")
	server := &http.Server{
		Addr:      httpPort,
		Handler:   corsMiddleware(mux),
		TLSConfig: tlsConfig,
	}

	log.Printf("Starting server on %s", server.Addr)
	if os.Getenv("DEV_PROD") == "prod" {
		if err := server.ListenAndServeTLS("", ""); err != nil && err != http.ErrServerClosed {
			log.Fatalf("Server error: %v", err)
		}
	} else {
		if err := server.ListenAndServe(); err != nil && err != http.ErrServerClosed {
			log.Fatalf("Server error: %v", err)
		}
	}
}<|MERGE_RESOLUTION|>--- conflicted
+++ resolved
@@ -7,11 +7,6 @@
 	"encoding/base64"
 	"encoding/json"
 	"fmt"
-	"log"
-	"net/http"
-	"os"
-	"strconv"
-	"strings"
 	pb "github.com/cc-0000/indeq/common/api"
 	"github.com/cc-0000/indeq/common/config"
 	"github.com/golang/protobuf/jsonpb"
@@ -19,19 +14,19 @@
 	amqp "github.com/rabbitmq/amqp091-go"
 	"google.golang.org/grpc"
 	"google.golang.org/grpc/credentials"
+	"log"
+	"net/http"
+	"os"
+	"strconv"
+	"strings"
 )
 
 type ServiceClients struct {
-<<<<<<< HEAD
-	queryClient    pb.QueryServiceClient
-	authClient     pb.AuthenticationServiceClient
-=======
-	queryClient  pb.QueryServiceClient
-	authClient   pb.AuthenticationServiceClient
+	queryClient       pb.QueryServiceClient
+	authClient        pb.AuthenticationServiceClient
 	integrationClient pb.IntegrationServiceClient
->>>>>>> b70a0624
-	waitlistClient pb.WaitlistServiceClient
-	rabbitMQConn   *amqp.Connection
+	waitlistClient    pb.WaitlistServiceClient
+	rabbitMQConn      *amqp.Connection
 }
 
 func helloHandler(w http.ResponseWriter, r *http.Request) {
@@ -213,7 +208,7 @@
 }
 
 func handleOAuthURLGenerator(clients *ServiceClients) http.HandlerFunc {
-	return func(w http.ResponseWriter, r * http.Request) {
+	return func(w http.ResponseWriter, r *http.Request) {
 		var getOAuthURLRequest pb.HttpGetOAuthURLRequest
 		log.Println("Received request to get OAuth URL")
 		ctx := r.Context()
@@ -249,7 +244,7 @@
 
 		oAuthURLRes, err := clients.integrationClient.GetOAuthURL(ctx, &pb.GetOAuthURLRequest{
 			Provider: provider,
-			UserId: verifyRes.UserId,
+			UserId:   verifyRes.UserId,
 		})
 		if err != nil {
 			http.Error(w, fmt.Sprintf("Failed to get OAuth URL: %v", err), http.StatusInternalServerError)
@@ -266,7 +261,7 @@
 }
 
 func handleGetIntegrationsGenerator(clients *ServiceClients) http.HandlerFunc {
-	return func(w http.ResponseWriter, r * http.Request) {
+	return func(w http.ResponseWriter, r *http.Request) {
 		log.Println("Received request to get users integrations")
 		// Set up context
 		ctx := r.Context()
@@ -362,14 +357,14 @@
 			http.Error(w, validateRes.ErrorDetails, http.StatusBadRequest)
 			return
 		}
-		
+
 		if validateRes.UserId != verifyRes.UserId {
 			http.Error(w, "User ID mismatch in OAuth state", http.StatusForbidden)
 			return
 		}
 
 		connectRes, err := clients.integrationClient.ConnectIntegration(ctx, &pb.ConnectIntegrationRequest{
-			UserId: validateRes.UserId,
+			UserId:   validateRes.UserId,
 			Provider: provider,
 			AuthCode: connectIntegrationRequest.AuthCode,
 		})
@@ -380,8 +375,8 @@
 		}
 
 		respBody := &pb.HttpConnectIntegrationResponse{
-			Success: connectRes.Success,
-			Message: connectRes.Message,
+			Success:      connectRes.Success,
+			Message:      connectRes.Message,
 			ErrorDetails: connectRes.ErrorDetails,
 		}
 		w.Header().Set("Content-Type", "application/json")
@@ -412,7 +407,7 @@
 		verifyRes, err := clients.authClient.Verify(ctx, &pb.VerifyRequest{
 			Token: auth_token,
 		})
-		
+
 		if err != nil || !verifyRes.Valid {
 			http.Error(w, "Invalid token", http.StatusUnauthorized)
 			return
@@ -425,10 +420,10 @@
 		}
 
 		disconnectRes, err := clients.integrationClient.DisconnectIntegration(ctx, &pb.DisconnectIntegrationRequest{
-			UserId: verifyRes.UserId,
+			UserId:   verifyRes.UserId,
 			Provider: provider,
 		})
-		
+
 		if err != nil {
 			http.Error(w, fmt.Sprintf("Failed to disconnect integration: %v", err), http.StatusInternalServerError)
 			return
@@ -442,7 +437,6 @@
 		json.NewEncoder(w).Encode(respBody)
 	}
 }
-
 
 func handleAddToWaitlist(clients *ServiceClients) http.HandlerFunc {
 	return func(w http.ResponseWriter, r *http.Request) {
@@ -677,7 +671,6 @@
 	defer integrationConn.Close()
 	integrationServiceClient := pb.NewIntegrationServiceClient(integrationConn)
 
-
 	// Connect to the waitlist service
 	waitlistConn, err := grpc.NewClient(
 		os.Getenv("WAITLIST_ADDRESS"),
@@ -693,16 +686,11 @@
 
 	// Save the service clients for future use
 	serviceClients := &ServiceClients{
-<<<<<<< HEAD
-		queryClient:    queryServiceClient,
-		authClient:     authServiceClient,
-=======
-		queryClient:  queryServiceClient,
-		authClient:   authServiceClient,
+		queryClient:       queryServiceClient,
+		authClient:        authServiceClient,
 		integrationClient: integrationServiceClient,
->>>>>>> b70a0624
-		waitlistClient: waitlistServiceClient,
-		rabbitMQConn:   rabbitMQConn,
+		waitlistClient:    waitlistServiceClient,
+		rabbitMQConn:      rabbitMQConn,
 	}
 	log.Print("Server has established connection with other services")
 
@@ -713,14 +701,11 @@
 	mux.HandleFunc("POST /api/register", handleRegisterGenerator(serviceClients))
 	mux.HandleFunc("POST /api/login", handleLoginGenerator(serviceClients))
 	mux.HandleFunc("POST /api/verify", handleVerifyGenerator(serviceClients))
-<<<<<<< HEAD
 	mux.HandleFunc("POST /api/csr", handleSignCSRGenerator(serviceClients))
-=======
 	mux.HandleFunc("POST /api/connect", authMiddleware(handleConnectIntegrationGenerator(serviceClients), serviceClients))
 	mux.HandleFunc("POST /api/disconnect", authMiddleware(handleDisconnectIntegrationGenerator(serviceClients), serviceClients))
 	mux.HandleFunc("GET /api/integrations", authMiddleware(handleGetIntegrationsGenerator(serviceClients), serviceClients))
 	mux.HandleFunc("POST /api/oauth", handleOAuthURLGenerator(serviceClients))
->>>>>>> b70a0624
 	mux.HandleFunc("POST /api/waitlist", handleAddToWaitlist(serviceClients))
 
 	httpPort := os.Getenv("GATEWAY_ADDRESS")
