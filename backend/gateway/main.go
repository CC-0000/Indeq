--- conflicted
+++ resolved
@@ -10,12 +10,9 @@
 	"strings"
 
 	pb "github.com/cc-0000/indeq/common/api"
-<<<<<<< HEAD
-=======
 	"github.com/cc-0000/indeq/common/config"
 	"github.com/google/uuid"
 	amqp "github.com/rabbitmq/amqp091-go"
->>>>>>> 6a110ac5
 	"google.golang.org/grpc"
 	"google.golang.org/grpc/credentials/insecure"
 )
@@ -23,12 +20,7 @@
 type ServiceClients struct {
 	queryClient pb.QueryServiceClient
 	authClient pb.AuthenticationServiceClient
-<<<<<<< HEAD
-	integrationClient pb.IntegrationServiceClient
-	ctx context.Context
-=======
 	rabbitMQConn *amqp.Connection
->>>>>>> 6a110ac5
 }
 
 func authMiddleware(next http.HandlerFunc, clients *ServiceClients) http.HandlerFunc {
@@ -59,21 +51,6 @@
 	json.NewEncoder(w).Encode(HelloResponse{Message: "Hello, World!"})
 }
 
-<<<<<<< HEAD
-func handleMakeQueryGenerator(clients *ServiceClients) http.HandlerFunc {
-	return func (w http.ResponseWriter, r *http.Request) {
-		var queryRequest QueryRequest
-		if err := json.NewDecoder(r.Body).Decode(&queryRequest); err != nil {
-			http.Error(w, "Bad Request", http.StatusBadRequest)
-			return
-		}
-
-		// Call the service
-		res, err := clients.queryClient.MakeQuery(clients.ctx, &pb.QueryRequest{
-			UserID: queryRequest.UserID,
-			Query: queryRequest.Query,
-		})
-=======
 func handleGetQueryGenerator(clients *ServiceClients) http.HandlerFunc {
 	return func(w http.ResponseWriter, r *http.Request) {
 		log.Println("received event stream request")
@@ -124,7 +101,6 @@
 				"x-expires": 300000, // 5 minutes in milliseconds
 			},
 		)
->>>>>>> 6a110ac5
 		if err != nil {
             http.Error(w, "Internal Server Error", http.StatusInternalServerError)
             return
@@ -292,8 +268,6 @@
 }
 
 func main() {
-<<<<<<< HEAD
-=======
 	// Load .env variables
 	err := config.LoadSharedConfig()
 	if err != nil {
@@ -307,7 +281,6 @@
 	}
 	defer rabbitMQConn.Close()
 
->>>>>>> 6a110ac5
 	// Connect to the query service
     queryConn, err := grpc.NewClient(
         os.Getenv("QUERY_ADDRESS"), // Target address
@@ -339,18 +312,12 @@
 		log.Fatalf("Failed to establish connection with integration-service: %v", err)
 	}
 	defer integrationConn.Close()
-	integrationServiceClient := pb.NewIntegrationServiceClient(integrationConn)
 
 	// Save the service clients for future use
 	serviceClients := &ServiceClients{
 		queryClient: queryServiceClient, 
 		authClient: authServiceClient,
-<<<<<<< HEAD
-		integrationClient: integrationServiceClient,
-		ctx: context.Background(),
-=======
 		rabbitMQConn: rabbitMQConn,
->>>>>>> 6a110ac5
 	}
 	log.Print("Server has established connection with other services")
 
