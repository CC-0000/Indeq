{
	"name": "indeq",
	"private": true,
	"version": "0.0.1",
	"type": "module",
	"scripts": {
		"dev": "vite dev",
		"build": "vite build",
		"preview": "vite preview",
		"prepare": "svelte-kit sync || echo ''",
		"check": "svelte-kit sync && svelte-check --tsconfig ./tsconfig.json",
		"check:watch": "svelte-kit sync && svelte-check --tsconfig ./tsconfig.json --watch",
		"format": "prettier --write .",
		"lint": "prettier --check ."
	},
	"devDependencies": {
		"@magidoc/plugin-svelte-marked": "^6.2.0",
		"@sveltejs/adapter-auto": "^4.0.0",
		"@sveltejs/kit": "^2.16.0",
		"@sveltejs/vite-plugin-svelte": "^5.0.0",
		"@tailwindcss/typography": "^0.5.16",
		"@types/marked": "^6.0.0",
		"autoprefixer": "^10.4.20",
		"bits-ui": "^0.22.0",
		"clsx": "^2.1.1",
		"marked": "^15.0.7",
		"mode-watcher": "^0.5.1",
		"prettier": "^3.4.2",
		"prettier-plugin-svelte": "^3.3.3",
		"svelte": "^5.0.0",
		"svelte-check": "^4.0.0",
		"svelte-sonner": "^0.3.28",
		"tailwind-merge": "^3.0.1",
		"tailwind-variants": "^0.3.1",
		"tailwindcss": "^3.4.17",
		"typescript": "^5.0.0",
		"vite": "^6.0.0"
	},
	"dependencies": {
<<<<<<< HEAD
		"katex": "^0.16.21",
=======
		"@vercel/analytics": "^1.5.0",
		"mongodb": "^6.14.0",
>>>>>>> e13acbb3
		"svelte-feather-icons": "^4.2.0"
	}
}<|MERGE_RESOLUTION|>--- conflicted
+++ resolved
@@ -37,12 +37,9 @@
 		"vite": "^6.0.0"
 	},
 	"dependencies": {
-<<<<<<< HEAD
 		"katex": "^0.16.21",
-=======
 		"@vercel/analytics": "^1.5.0",
 		"mongodb": "^6.14.0",
->>>>>>> e13acbb3
 		"svelte-feather-icons": "^4.2.0"
 	}
 }