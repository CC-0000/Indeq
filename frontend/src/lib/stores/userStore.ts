import { writable } from 'svelte/store';

/**
 * An interface defining the shape of your user data.
 * Add or remove fields as needed.
 */
export interface User {
<<<<<<< HEAD
  id: number | null;
  username: string;
  email: string;
  // Add more fields if you wish, e.g. avatarUrl, role, etc.
=======
	id: number | null;
	username: string;
	email: string;
	avatar: string;
	// Add more fields if you wish, e.g. avatarUrl, role, etc.
>>>>>>> e9219e4e
}

/**
 * This interface represents the overall state our store will manage.
 */
interface UserState {
  user: User | null;
  isLoggedIn: boolean;
}

/**
 * Creates a custom user store with helper methods for login, logout, and updates.
 */
function createUserStore() {
  // Initialize the store with default values
  const { subscribe, set, update } = writable<UserState>({
    user: null,
    isLoggedIn: false
  });

  return {
    subscribe,

    /**
     * Log the user in by setting the user object and marking isLoggedIn = true.
     * Example usage: userStore.login({ id: 1, username: 'alice', email: 'alice@example.com' });
     */
    login: (userData: User) => {
      set({
        user: userData,
        isLoggedIn: true
      });
    },

    /**
     * Log the user out, clearing all user data.
     */
    logout: () => {
      set({
        user: null,
        isLoggedIn: false
      });
    },

    /**
     * Update selected fields of the current user without overwriting everything.
     * For example, updating their email or username.
     */
    updateUser: (partialUser: Partial<User>) => {
      update((current) => {
        if (!current.user) {
          // If no user is currently set, do nothing
          return current;
        }
        return {
          ...current,
          user: {
            ...current.user,
            ...partialUser
          }
        };
      });
    }
  };
}

// Export a single instance of this store for the entire app to use
export const userStore = createUserStore();<|MERGE_RESOLUTION|>--- conflicted
+++ resolved
@@ -5,18 +5,11 @@
  * Add or remove fields as needed.
  */
 export interface User {
-<<<<<<< HEAD
-  id: number | null;
-  username: string;
-  email: string;
-  // Add more fields if you wish, e.g. avatarUrl, role, etc.
-=======
 	id: number | null;
 	username: string;
 	email: string;
 	avatar: string;
 	// Add more fields if you wish, e.g. avatarUrl, role, etc.
->>>>>>> e9219e4e
 }
 
 /**
