<<<<<<< HEAD
<script lang="ts">
    import { SearchIcon, ChevronDownIcon, CheckIcon } from "svelte-feather-icons";
    import { onDestroy } from 'svelte';
    import "katex/dist/katex.min.css";
    import { processReasoningMessage, processOutputMessage, toggleReasoning } from '$lib/utils/chat';
    import { renderLatex, renderContent } from '$lib/utils/katex';

    let userQuery = '';
    let conversationId: string | null = null;
    const truncateLength = 80;

    let eventSource: EventSource | null = null;
    let messages: { 
        text: string; 
        sender: string; 
        reasoning: {text: string; collapsed: boolean}[];
        reasoningSectionCollapsed: boolean;
    }[] = [];
    let isFullscreen = false;
    let isReasoning = false;
    let conversationContainer: HTMLElement | null = null;

    async function query() {
        try {
        const res = await fetch('/chat', {
            method: 'POST',
            headers: { 'Content-Type': 'application/json' },
            body: JSON.stringify({ query: userQuery })
        });

        if (!res.ok) {
            const msg = await res.text();
            console.error('Error from /chat POST:', msg);
            return;
        }

        messages = [...messages, { text: userQuery, sender: "user", reasoning: [], reasoningSectionCollapsed: false }];

        const data = await res.json();
        conversationId = data.conversation_id;

        messages = [...messages, { text: "", sender: "bot", reasoning: [], reasoningSectionCollapsed: false }];
        streamResponse();
        } catch (err) {
        console.error('sendMessage error:', err);
        }

        // Reset the user query
        userQuery = '';
    }

    function streamResponse() {
        if (!conversationId) {
            console.error('No conversationId to stream');
            return;
        }

        // Close any existing connection
        eventSource?.close();

        isFullscreen = true;
        isReasoning = true;

        const url = `/chat?conversationId=${encodeURIComponent(conversationId)}`;
        eventSource = new EventSource(url);
        let botMessage = { 
            text: "", 
            sender: "bot", 
            reasoning: [] as {text: string; collapsed: boolean}[],
            reasoningSectionCollapsed: false
        };

        eventSource.addEventListener('message', (evt) => {
            const payload = JSON.parse(evt.data);
            
            // state object to pass to the processing functions
            const state = {
                messages,
                isReasoning
            };

            if (isReasoning) {
                processReasoningMessage(payload.data, botMessage, state);
                messages = state.messages;
                isReasoning = state.isReasoning;
            } else {
                processOutputMessage(payload.data, botMessage, state);
                messages = state.messages;
            }
        });

        eventSource.addEventListener('error', (err) => {
            console.error('SSE error:', err);
            eventSource?.close();
        });
    }

    onDestroy(() => {
        eventSource?.close();
    });

</script>
  
<main class="min-h-screen flex flex-col items-center justify-center p-6">
    {#if !isFullscreen}
=======
<script>
    import { SearchIcon } from "svelte-feather-icons";
</script>

<svelte:head>
    <title>Indeq</title>
    <meta name="description" content="Chat with Indeq" />
</svelte:head>
  
<main class="min-h-screen flex flex-col items-center justify-center p-6">
>>>>>>> e13acbb3
    <!-- Centered Search Box -->
    <div class="w-full max-w-3xl p-8 text-center">
      
        <h1 class="text-4xl text-gray-900 mb-3">Indeq</h1>
        <p class="text-gray-600 mb-6">Crawl your content in seconds, so you can spend more time on what matters.</p>
    
        <!-- Search Input -->
        <div class="flex items-center gap-3 p-3 bg-gray-50 rounded-lg">
            
            <input
            type="text"
            bind:value={userQuery}
            placeholder="Search for private data insights..."
            class="flex-1 p-2 bg-transparent focus:outline-none"
            class:move-to-bottom={isFullscreen}
            on:keydown={(e) => e.key === 'Enter' && query()}
            />
            <button
            class="p-2 rounded-lg bg-primary text-white hover:bg-blue-600 transition-colors"
            on:click={query}
            >
            <SearchIcon size="20" />
            </button>
        
        </div>

        <!-- Integration Badges -->
        <div class="flex gap-4 mt-4 justify-center">
            <div class="flex items-center gap-2 bg-gray-50 px-3 py-1.5 rounded-full">
            <div class="relative">
                <div class="w-2 h-2 bg-green-400 rounded-full"></div>
                <div class="w-2 h-2 bg-green-400 rounded-full absolute top-0 animate-ping"></div>
            </div>
            <span class="text-sm text-gray-600">Notion</span>
            </div>
            <div class="flex items-center gap-2 bg-gray-50 px-3 py-1.5 rounded-full">
            <div class="relative">
                <div class="w-2 h-2 bg-green-400 rounded-full"></div>
                <div class="w-2 h-2 bg-green-400 rounded-full absolute top-0 animate-ping"></div>
            </div>
            <span class="text-sm text-gray-600">Google Drive</span>
            </div>
            <div class="flex items-center gap-2 bg-gray-50 px-3 py-1.5 rounded-full">
            <div class="relative">
                <div class="w-2 h-2 bg-green-400 rounded-full"></div>
                <div class="w-2 h-2 bg-green-400 rounded-full absolute top-0 animate-ping"></div>
            </div>
            <span class="text-sm text-gray-600">Slack</span>
            </div>
        </div>
        </div>
    {:else}
    <div class="flex-1 flex flex-col bg-white w-full max-w-3xl">

      <div class="conversation-container flex-1 overflow-y-auto p-4 space-y-6" bind:this={conversationContainer}>
        {#each messages as message, messageIndex}
          <div class="space-y-4">
            <div class="prose max-w-3xl mx-auto prose-lg">
              {#if message.sender === "user"}
                <div class="font-bold prose-xl">{message.text}</div>
              {:else}
                {#if message.reasoning.length > 0}
                  <div class="max-w-3xl mx-auto">
                    <div class="flex justify-between items-center">
                      <h3 class="text-sm font-semibold text-gray-600">Reasoning</h3>
                      <button 
                        class="text-gray-600 cursor-pointer transition-transform duration-200 mt-3"
                        class:rotate-180={!message.reasoningSectionCollapsed}
                        on:click={() => {
                          if (message.sender !== "user") {
                            messages = messages.map((msg, idx) => 
                              idx === messageIndex 
                                ? {...msg, reasoningSectionCollapsed: !msg.reasoningSectionCollapsed} 
                                : msg
                            );
                          }
                        }}
                      >
                        <ChevronDownIcon size="16" />
                      </button>
                    </div>
                    
                    {#if !message.reasoningSectionCollapsed}
                    {#each message.reasoning as thought, reasoningIndex}
                      <div class="rounded-lg pl-3 py-2 mb-3 w-full">
                        <div class="flex items-start w-full">
                          <div class="flex justify-between items-start gap-2 w-full">
                            <div class="flex items-start gap-2 flex-1 min-w-0">
                              <div class="shrink-0">
                                {#if isReasoning && reasoningIndex === message.reasoning.length - 1}
                                  <div class="relative mt-3">
                                    <div class="w-2 h-2 bg-green-400 rounded-full"></div>
                                    <div class="w-2 h-2 bg-green-400 rounded-full absolute top-0 animate-ping"></div>
                                  </div>
                                {:else if isReasoning}
                                  <div class="w-2 h-2 bg-gray-400 rounded-full mt-3"></div>
                                {:else}
                                  <CheckIcon size="16" class="text-gray-500 mt-2" />
                                {/if}
                              </div>
                              <div class="text-gray-600 reasoning-container">
                                <div class={`reasoning-content ${thought.collapsed ? 'collapsed' : 'expanded'}`}>
                                  {@html renderLatex(thought.text)}
                                </div>
                              </div>
                            </div>
                            {#if thought.text.length > truncateLength}
                              <button 
                                class="text-gray-600 shrink-0 cursor-pointer transition-transform duration-200 mt-2"
                                class:rotate-180={!thought.collapsed}
                                on:click={() => {
                                    const state = { messages, isReasoning };
                                    toggleReasoning(messageIndex, reasoningIndex, state);
                                    messages = state.messages;
                                }}
                              >
                                <ChevronDownIcon size="16" />
                              </button>
                            {/if}
                          </div>
                        </div>
                      </div>
                    {/each}
                    {/if}
                  </div>
                {/if}
                {#if message.text !== ""}
                  <h3 class="text-sm font-semibold text-gray-600">Answer</h3>
                  <div class="mt-4 prose max-w-3xl mx-auto prose-lg">
                    {@html renderContent(message.text)}
                  </div>
                {:else}
                  <div class="animate-pulse mt-4">Thinking...</div>
                {/if}
              {/if}
            </div>
          </div>
        {/each}
      </div>

      <div class="sticky bottom-0 p-4 border-t border-gray-200 bg-white">
        <input
          bind:value={userQuery}
          type="text"
          placeholder="Ask me anything..."
          class="w-full px-4 py-3 rounded-lg shadow-sm focus:outline-none focus:ring-2 focus:ring-blue-500 text-lg"
          on:keydown={(e) => e.key === 'Enter' && query()}
        />
      </div>
    </div>
    {/if}
</main>

<style>
    .reasoning-container {
      position: relative;
      width: 100%;
      overflow: hidden;
    }

    .reasoning-content {
      transition: all 0.3s ease;
    }

    .reasoning-content.collapsed {
      white-space: nowrap;
      overflow: hidden;
      text-overflow: ellipsis;
      max-height: 1.5em;
    }

    .reasoning-content.expanded {
      white-space: normal;
      max-height: 500px;
    }

</style><|MERGE_RESOLUTION|>--- conflicted
+++ resolved
@@ -1,4 +1,3 @@
-<<<<<<< HEAD
 <script lang="ts">
     import { SearchIcon, ChevronDownIcon, CheckIcon } from "svelte-feather-icons";
     import { onDestroy } from 'svelte';
@@ -101,13 +100,6 @@
     });
 
 </script>
-  
-<main class="min-h-screen flex flex-col items-center justify-center p-6">
-    {#if !isFullscreen}
-=======
-<script>
-    import { SearchIcon } from "svelte-feather-icons";
-</script>
 
 <svelte:head>
     <title>Indeq</title>
@@ -115,7 +107,7 @@
 </svelte:head>
   
 <main class="min-h-screen flex flex-col items-center justify-center p-6">
->>>>>>> e13acbb3
+    {#if !isFullscreen}
     <!-- Centered Search Box -->
     <div class="w-full max-w-3xl p-8 text-center">
       
