--- conflicted
+++ resolved
@@ -1,112 +1,108 @@
 <script lang="ts">
-<<<<<<< HEAD
-  import { SearchIcon } from "svelte-feather-icons";
+  import { SearchIcon, ChevronDownIcon, CheckIcon } from "svelte-feather-icons";
+  import { onDestroy } from 'svelte';
+  import "katex/dist/katex.min.css";
+  import { processReasoningMessage, processOutputMessage, toggleReasoning } from '$lib/utils/chat';
+  import { renderLatex, renderContent } from '$lib/utils/katex';
+
+  let userQuery = '';
+  let conversationId: string | null = null;
+  const truncateLength = 80;
+
+  let eventSource: EventSource | null = null;
+  let messages: { 
+      text: string; 
+      sender: string; 
+      reasoning: {text: string; collapsed: boolean}[];
+      reasoningSectionCollapsed: boolean;
+  }[] = [];
+  let isFullscreen = false;
+  let isReasoning = false;
+  let conversationContainer: HTMLElement | null = null;
+
   export let data: { integrations: string[] }
   const isIntegrated = (provider: string): boolean => {
     return data.integrations.includes(provider.toUpperCase());
   }
-=======
-    import { SearchIcon, ChevronDownIcon, CheckIcon } from "svelte-feather-icons";
-    import { onDestroy } from 'svelte';
-    import "katex/dist/katex.min.css";
-    import { processReasoningMessage, processOutputMessage, toggleReasoning } from '$lib/utils/chat';
-    import { renderLatex, renderContent } from '$lib/utils/katex';
-
-    let userQuery = '';
-    let conversationId: string | null = null;
-    const truncateLength = 80;
-
-    let eventSource: EventSource | null = null;
-    let messages: { 
-        text: string; 
-        sender: string; 
-        reasoning: {text: string; collapsed: boolean}[];
-        reasoningSectionCollapsed: boolean;
-    }[] = [];
-    let isFullscreen = false;
-    let isReasoning = false;
-    let conversationContainer: HTMLElement | null = null;
-
-    async function query() {
-        try {
-        const res = await fetch('/chat', {
-            method: 'POST',
-            headers: { 'Content-Type': 'application/json' },
-            body: JSON.stringify({ query: userQuery })
-        });
-
-        if (!res.ok) {
-            const msg = await res.text();
-            console.error('Error from /chat POST:', msg);
-            return;
-        }
-
-        messages = [...messages, { text: userQuery, sender: "user", reasoning: [], reasoningSectionCollapsed: false }];
-
-        const data = await res.json();
-        conversationId = data.conversation_id;
-
-        messages = [...messages, { text: "", sender: "bot", reasoning: [], reasoningSectionCollapsed: false }];
-        streamResponse();
-        } catch (err) {
-        console.error('sendMessage error:', err);
-        }
-
-        // Reset the user query
-        userQuery = '';
-    }
-
-    function streamResponse() {
-        if (!conversationId) {
-            console.error('No conversationId to stream');
-            return;
-        }
-
-        // Close any existing connection
-        eventSource?.close();
-
-        isFullscreen = true;
-        isReasoning = true;
-
-        const url = `/chat?conversationId=${encodeURIComponent(conversationId)}`;
-        eventSource = new EventSource(url);
-        let botMessage = { 
-            text: "", 
-            sender: "bot", 
-            reasoning: [] as {text: string; collapsed: boolean}[],
-            reasoningSectionCollapsed: false
-        };
-
-        eventSource.addEventListener('message', (evt) => {
-            const payload = JSON.parse(evt.data);
-            
-            // state object to pass to the processing functions
-            const state = {
-                messages,
-                isReasoning
-            };
-
-            if (isReasoning) {
-                processReasoningMessage(payload.data, botMessage, state);
-                messages = state.messages;
-                isReasoning = state.isReasoning;
-            } else {
-                processOutputMessage(payload.data, botMessage, state);
-                messages = state.messages;
-            }
-        });
-
-        eventSource.addEventListener('error', (err) => {
-            console.error('SSE error:', err);
-            eventSource?.close();
-        });
-    }
-
-    onDestroy(() => {
-        eventSource?.close();
-    });
-
->>>>>>> 2219de9d
+
+  async function query() {
+      try {
+      const res = await fetch('/chat', {
+          method: 'POST',
+          headers: { 'Content-Type': 'application/json' },
+          body: JSON.stringify({ query: userQuery })
+      });
+
+      if (!res.ok) {
+          const msg = await res.text();
+          console.error('Error from /chat POST:', msg);
+          return;
+      }
+
+      messages = [...messages, { text: userQuery, sender: "user", reasoning: [], reasoningSectionCollapsed: false }];
+
+      const data = await res.json();
+      conversationId = data.conversation_id;
+
+      messages = [...messages, { text: "", sender: "bot", reasoning: [], reasoningSectionCollapsed: false }];
+      streamResponse();
+      } catch (err) {
+      console.error('sendMessage error:', err);
+      }
+
+      // Reset the user query
+      userQuery = '';
+  }
+
+  function streamResponse() {
+      if (!conversationId) {
+          console.error('No conversationId to stream');
+          return;
+      }
+
+      // Close any existing connection
+      eventSource?.close();
+
+      isFullscreen = true;
+      isReasoning = true;
+
+      const url = `/chat?conversationId=${encodeURIComponent(conversationId)}`;
+      eventSource = new EventSource(url);
+      let botMessage = { 
+          text: "", 
+          sender: "bot", 
+          reasoning: [] as {text: string; collapsed: boolean}[],
+          reasoningSectionCollapsed: false
+      };
+
+      eventSource.addEventListener('message', (evt) => {
+          const payload = JSON.parse(evt.data);
+          
+          // state object to pass to the processing functions
+          const state = {
+              messages,
+              isReasoning
+          };
+
+          if (isReasoning) {
+              processReasoningMessage(payload.data, botMessage, state);
+              messages = state.messages;
+              isReasoning = state.isReasoning;
+          } else {
+              processOutputMessage(payload.data, botMessage, state);
+              messages = state.messages;
+          }
+      });
+
+      eventSource.addEventListener('error', (err) => {
+          console.error('SSE error:', err);
+          eventSource?.close();
+      });
+  }
+
+  onDestroy(() => {
+      eventSource?.close();
+  });
 </script>
 
 <svelte:head>
@@ -115,107 +111,80 @@
 </svelte:head>
   
 <main class="min-h-screen flex flex-col items-center justify-center p-6">
-    {#if !isFullscreen}
-    <!-- Centered Search Box -->
-    <div class="w-full max-w-3xl p-8 text-center">
-      
-        <h1 class="text-4xl text-gray-900 mb-3">Indeq</h1>
-        <p class="text-gray-600 mb-6">Crawl your content in seconds, so you can spend more time on what matters.</p>
+  {#if !isFullscreen}
+  <!-- Centered Search Box -->
+  <div class="w-full max-w-3xl p-8 text-center">
+    <h1 class="text-4xl text-gray-900 mb-3">Indeq</h1>
+    <p class="text-gray-600 mb-6">Crawl your content in seconds, so you can spend more time on what matters.</p>
+
+    <!-- Search Input -->
+    <div class="flex items-center gap-3 p-3 bg-gray-50 rounded-lg">
+        
+        <input
+        type="text"
+        bind:value={userQuery}
+        placeholder="Search for private data insights..."
+        class="flex-1 p-2 bg-transparent focus:outline-none"
+        class:move-to-bottom={isFullscreen}
+        on:keydown={(e) => e.key === 'Enter' && query()}
+        />
+        <button
+        class="p-2 rounded-lg bg-primary text-white hover:bg-blue-600 transition-colors"
+        on:click={query}
+        >
+        <SearchIcon size="20" />
+        </button>
     
-        <!-- Search Input -->
-        <div class="flex items-center gap-3 p-3 bg-gray-50 rounded-lg">
-            
-            <input
-            type="text"
-            bind:value={userQuery}
-            placeholder="Search for private data insights..."
-            class="flex-1 p-2 bg-transparent focus:outline-none"
-            class:move-to-bottom={isFullscreen}
-            on:keydown={(e) => e.key === 'Enter' && query()}
-            />
-            <button
-            class="p-2 rounded-lg bg-primary text-white hover:bg-blue-600 transition-colors"
-            on:click={query}
-            >
-            <SearchIcon size="20" />
-            </button>
-        
+    </div>
+
+    <!-- Integration Badges -->
+    <div class="flex gap-4 mt-4 justify-center">
+      <!-- Google -->
+      <div class="flex items-center gap-2 bg-gray-50 px-3 py-1.5 rounded-full">
+        <div class="relative">
+          <div
+            class="w-2 h-2 rounded-full"
+            style="background-color: {isIntegrated('GOOGLE') ? 'green' : 'red'}"
+          ></div>
+          <div
+            class="w-2 h-2 rounded-full absolute top-0 animate-ping"
+            style="background-color: {isIntegrated('GOOGLE') ? 'green' : 'red'}"
+          ></div>
         </div>
-
-<<<<<<< HEAD
-      <!-- Integration Badges -->
-      <div class="flex gap-4 mt-4 justify-center">
-        <!-- Google -->
-        <div class="flex items-center gap-2 bg-gray-50 px-3 py-1.5 rounded-full">
-          <div class="relative">
-            <div
-              class="w-2 h-2 rounded-full"
-              style="background-color: {isIntegrated('GOOGLE') ? 'green' : 'red'}"
-            ></div>
-            <div
-              class="w-2 h-2 rounded-full absolute top-0 animate-ping"
-              style="background-color: {isIntegrated('GOOGLE') ? 'green' : 'red'}"
-            ></div>
-          </div>
-          <span class="text-sm text-gray-600">Google</span>
+        <span class="text-sm text-gray-600">Google</span>
+      </div>
+      <!-- Microsoft -->
+      <div class="flex items-center gap-2 bg-gray-50 px-3 py-1.5 rounded-full">
+        <div class="relative">
+          <div
+            class="w-2 h-2 rounded-full"
+            style="background-color: {isIntegrated('MICROSOFT') ? 'green' : 'red'}"
+          ></div>
+          <div
+            class="w-2 h-2 rounded-full absolute top-0 animate-ping"
+            style="background-color: {isIntegrated('MICROSOFT') ? 'green' : 'red'}"
+          ></div>
         </div>
-        <!-- Microsoft -->
-        <div class="flex items-center gap-2 bg-gray-50 px-3 py-1.5 rounded-full">
-          <div class="relative">
-            <div
-              class="w-2 h-2 rounded-full"
-              style="background-color: {isIntegrated('MICROSOFT') ? 'green' : 'red'}"
-            ></div>
-            <div
-              class="w-2 h-2 rounded-full absolute top-0 animate-ping"
-              style="background-color: {isIntegrated('MICROSOFT') ? 'green' : 'red'}"
-            ></div>
-          </div>
-          <span class="text-sm text-gray-600">Microsoft</span>
+        <span class="text-sm text-gray-600">Microsoft</span>
+      </div>
+      <!-- Notion -->
+      <div class="flex items-center gap-2 bg-gray-50 px-3 py-1.5 rounded-full">
+        <div class="relative">
+          <div
+            class="w-2 h-2 rounded-full"
+            style="background-color: {isIntegrated('NOTION') ? 'green' : 'red'}"
+          ></div>
+          <div
+            class="w-2 h-2 rounded-full absolute top-0 animate-ping"
+            style="background-color: {isIntegrated('NOTION') ? 'green' : 'red'}"
+          ></div>
         </div>
-        <!-- Notion -->
-        <div class="flex items-center gap-2 bg-gray-50 px-3 py-1.5 rounded-full">
-          <div class="relative">
-            <div
-              class="w-2 h-2 rounded-full"
-              style="background-color: {isIntegrated('NOTION') ? 'green' : 'red'}"
-            ></div>
-            <div
-              class="w-2 h-2 rounded-full absolute top-0 animate-ping"
-              style="background-color: {isIntegrated('NOTION') ? 'green' : 'red'}"
-            ></div>
-          </div>
-          <span class="text-sm text-gray-600">Notion</span>
-        </div>
-=======
-        <!-- Integration Badges -->
-        <div class="flex gap-4 mt-4 justify-center">
-            <div class="flex items-center gap-2 bg-gray-50 px-3 py-1.5 rounded-full">
-            <div class="relative">
-                <div class="w-2 h-2 bg-green-400 rounded-full"></div>
-                <div class="w-2 h-2 bg-green-400 rounded-full absolute top-0 animate-ping"></div>
-            </div>
-            <span class="text-sm text-gray-600">Notion</span>
-            </div>
-            <div class="flex items-center gap-2 bg-gray-50 px-3 py-1.5 rounded-full">
-            <div class="relative">
-                <div class="w-2 h-2 bg-green-400 rounded-full"></div>
-                <div class="w-2 h-2 bg-green-400 rounded-full absolute top-0 animate-ping"></div>
-            </div>
-            <span class="text-sm text-gray-600">Google Drive</span>
-            </div>
-            <div class="flex items-center gap-2 bg-gray-50 px-3 py-1.5 rounded-full">
-            <div class="relative">
-                <div class="w-2 h-2 bg-green-400 rounded-full"></div>
-                <div class="w-2 h-2 bg-green-400 rounded-full absolute top-0 animate-ping"></div>
-            </div>
-            <span class="text-sm text-gray-600">Slack</span>
-            </div>
-        </div>
-        </div>
-    {:else}
+        <span class="text-sm text-gray-600">Notion</span>
+      </div>
+    </div>
+  </div>
+  {:else}
     <div class="flex-1 flex flex-col bg-white w-full max-w-3xl">
-
       <div class="conversation-container flex-1 overflow-y-auto p-4 space-y-6" bind:this={conversationContainer}>
         {#each messages as message, messageIndex}
           <div class="space-y-4">
@@ -301,7 +270,6 @@
           </div>
         {/each}
       </div>
-
       <div class="sticky bottom-0 p-4 border-t border-gray-200 bg-white">
         <input
           bind:value={userQuery}
@@ -310,10 +278,9 @@
           class="w-full px-4 py-3 rounded-lg shadow-sm focus:outline-none focus:ring-2 focus:ring-blue-500 text-lg"
           on:keydown={(e) => e.key === 'Enter' && query()}
         />
->>>>>>> 2219de9d
       </div>
     </div>
-    {/if}
+  {/if}
 </main>
 
 <style>
